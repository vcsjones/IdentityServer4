﻿// Copyright (c) Brock Allen & Dominick Baier. All rights reserved.
// Licensed under the Apache License, Version 2.0. See LICENSE in the project root for license information.


<<<<<<< HEAD
=======

>>>>>>> c8a9bfe5
namespace IdentityServer4.Events
{
    /// <summary>
    /// Event details for login events
    /// </summary>
    public class LoginDetails
    {
        /// <summary>
        /// Gets or sets the subject identifier.
        /// </summary>
        /// <value>
        /// The subject identifier.
        /// </value>
        public string SubjectId { get; set; }

        /// <summary>
        /// Gets or sets the user's name.
        /// </summary>
        /// <value>
        /// The name.
        /// </value>
        public string Name { get; set; }

        /// <summary>
        /// Gets or sets the IdP.
        /// </summary>
        /// <value>
        /// The IdP.
        /// </value>
        public string IdP { get; set; }

        /// <summary>
        /// Gets or sets the amr.
        /// </summary>
        /// <value>
        /// The amr.
        /// </value>
        public string Amr { get; set; }
    }
}<|MERGE_RESOLUTION|>--- conflicted
+++ resolved
@@ -2,10 +2,7 @@
 // Licensed under the Apache License, Version 2.0. See LICENSE in the project root for license information.
 
 
-<<<<<<< HEAD
-=======
 
->>>>>>> c8a9bfe5
 namespace IdentityServer4.Events
 {
     /// <summary>
